from __future__ import annotations
import sys
from typing import Iterator, Dict, Any
from fastapi import Body, FastAPI
from fastapi.staticfiles import StaticFiles
from fastapi.middleware.cors import CORSMiddleware
from starlette.responses import Response, HTMLResponse, StreamingResponse
from copy import deepcopy
from time import time, sleep
from threading import Lock, Thread, Event
from secrets import token_hex
<<<<<<< HEAD
from signal import signal, SIGINT, SIG_DFL
from config import config_data
=======
import uvicorn
>>>>>>> 71c3b2a5
from renderer import ContextType, global_renderer
from logger import logger
from event_sender import global_sender
from ovos_gui_client import global_client, termination_event


app = FastAPI()

app.mount("/assets", StaticFiles(directory=config_data["assets-directory"]), name="assets")

app.add_middleware(
    CORSMiddleware,
    allow_origins=["*"],
    allow_credentials=True,
    allow_methods=["*"],
    allow_headers=["*"],
)

# Termination handler
def termination_handler(*args: Any) -> None:
    print("Terminating gently...")
    termination_event.set()
    global_client.close()

# Set signal
signal(SIGINT, termination_handler)


# TODO: move this ping check somewhere else
sessions: Dict[str, int] = {}
session_lock = Lock()


def check_disconnected() -> None:
    wait_time: float = config_data["connection-check-wait"]
    ping_period: float = config_data["ping-period"]
    while not termination_event.wait(timeout=wait_time):
        now = time()
        disconnected = []
        for session_id, last_update in sessions.items():
            if now - last_update > ping_period + 2 * wait_time:
                global_client.deregister(session_id)
                disconnected.append(session_id)
                logger.info(f"Session closed: {session_id}")
        if disconnected:
            with session_lock:
                for session_id in disconnected:
                    del sessions[session_id]

Thread(target=check_disconnected, daemon=True).start()


@app.get("/updates")
async def updates() -> StreamingResponse:
    # Define message streaming generator
    def stream() -> Iterator[str]:
        messages = global_sender.listen()  # returns a queue.Queue
        while True:
            msg = messages.get()  # blocks until a new message arrives
            # logger.debug(f"Sending message:\n{msg}")
            if "event: root" in msg:
                logger.info("Displaying last queued page.")
            yield msg
    return StreamingResponse(
        stream(),
        media_type="text/event-stream"
    )


@app.get("/local-event/{event_id}")
async def local_event(event_id: str) -> HTMLResponse:
    logger.debug(f"Local event triggered: {event_id}")
    # Run callback
    component = global_renderer.trigger_callback(
        context=ContextType.LOCAL,
        event_id=event_id,
    )
    return HTMLResponse(component.to_string())


@app.post("/global-event/{event_id}")
async def global_event(event_id: str) -> Response:
    logger.debug(f"Global event triggered: {event_id}")
    # Run callback
    global_renderer.trigger_callback(
        context=ContextType.GLOBAL,
        event_id=event_id,
    )
    return Response(status_code=204)


@app.post("/ping/{session_id}")
async def ping(session_id: str) -> Response:
    # logger.debug(f"Received a ping from: {session_id}")
    now = time()
    with session_lock:
        sessions[session_id] = now
    return Response(status_code=204)


@app.get("/")
async def root():
    session_id = token_hex(4)
    document = deepcopy(global_renderer.document)
    session_element = document.find_element_by_id("session-id")
    if session_element:
        session_element.update_attributes(
            text_content=session_id,
            attributes={
                "hx-post": f"/ping/{session_id}"
            },
        )
    global_client.register(session_id)
    logger.info(f"Session opened: {session_id}. Displaying page.")
    return HTMLResponse(document.to_string())


# Launch app
uvicorn.run(
    app,
    host="127.0.0.1",
    port=8000,
    log_level="warning",  # set log level to critical
)<|MERGE_RESOLUTION|>--- conflicted
+++ resolved
@@ -9,12 +9,9 @@
 from time import time, sleep
 from threading import Lock, Thread, Event
 from secrets import token_hex
-<<<<<<< HEAD
 from signal import signal, SIGINT, SIG_DFL
 from config import config_data
-=======
 import uvicorn
->>>>>>> 71c3b2a5
 from renderer import ContextType, global_renderer
 from logger import logger
 from event_sender import global_sender
