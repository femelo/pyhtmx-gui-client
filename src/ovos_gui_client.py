from __future__ import annotations
from typing import Mapping, Dict, List, Optional, Union, Any
from enum import Enum
<<<<<<< HEAD
from threading import Thread, Event
from time import sleep
=======
from threading import Thread
import traceback
>>>>>>> 71c3b2a5
from websocket import WebSocket, create_connection
from pydantic import BaseModel, ConfigDict, Field
from logger import logger
from renderer import Renderer, global_renderer
from gui_management import GuiList


# Termination event
termination_event: Event = Event()


class MessageType(str, Enum):
    GUI_CONNECTED = "mycroft.gui.connected"
    GUI_LIST_INSERT = "mycroft.gui.list.insert"
    GUI_LIST_MOVE = "mycroft.gui.list.move"
    GUI_LIST_REMOVE = "mycroft.gui.list.remove"
    EVENT_TRIGGERED = "mycroft.events.triggered"
    SESSION_SET = "mycroft.session.set"
    SESSION_DELETE = "mycroft.session.delete"
    SESSION_LIST_INSERT = "mycroft.session.list.insert"
    SESSION_LIST_UPDATE = "mycroft.session.list.insert"
    SESSION_LIST_MOVE = "mycroft.session.list.move"
    SESSION_LIST_REMOVE = "mycroft.session.list.remove"


class Message(BaseModel):
    model_config = ConfigDict(strict=False, populate_by_name=False)
    type: MessageType
    namespace: Optional[str] = None
    gui_id: Optional[str] = None
    framework: Optional[str] = None  # TODO: remove in the future
    property: Optional[str] = None
    position: Optional[int] = None
    from_position: Optional[int] = Field(alias="from", default=None)
    to_position: Optional[int] = Field(alias="to", default=None)
    items_number: Optional[int] = None
    event_name: Optional[str] = None
    parameters: Optional[Dict[str, Any]] = None
    data: Optional[Union[Dict[str, Any], List[Dict[str, Any]]]] = None
    values: Optional[List[Dict[str, Any]]] = None


class OVOSGuiClient:
    id : str = "ovos-pyhtmx-gui-client"
    server_url : str = "ws://localhost:18181/gui"
    renderer: Renderer = global_renderer

    def __init__(self: OVOSGuiClient):
        self._ws: Optional[WebSocket] = OVOSGuiClient.connect()
        self._thread: Optional[Thread] = self.listen()
        self._session: Dict[str, Any] = {}
        self._active_skills: List[str] = []
        self._gui_list: Dict[str, List[Dict[str, str]]] = {}
        self.announce()

    # Connect to OVOS-GUI WebSocket
    @staticmethod
    def connect() -> Optional[WebSocket]:
        try:
            ws = create_connection(OVOSGuiClient.server_url)  # Use the correct host, port, and route
            logger.info("Connected to ovos-gui websocket")
            return ws
        except Exception as e:
            logger.error(f"Error connecting to ovos-gui: {e}")
            return None

    def announce(self: OVOSGuiClient) -> None:
        if self._ws:
            message = Message(
                type=MessageType.GUI_CONNECTED,
                gui_id=OVOSGuiClient.id,
                # TODO: force framework in the message root,
                # though the bus code must be changed.
                framework="py-htmx",
                data={"framework": "py-htmx"}
            )
            self._ws.send(message.model_dump_json(exclude_none=True))

    def register(self: OVOSGuiClient, client_id: str) -> None:
        self.renderer.register_client(client_id)

    def deregister(self: OVOSGuiClient, client_id: str) -> None:
        self.renderer.deregister(client_id)

    def listen(self: OVOSGuiClient) -> Thread:
        if self._ws:
            thread = Thread(target=self.receive_message, daemon=True)
            thread.start()
            return thread
        else:
            return None

    def close(self: OVOSGuiClient) -> Thread:
        if self._ws:
            sleep(0.1)
            self._ws.close()
        print("Closed connection with ovos-gui websocket.")

    # Receive message from GUI web socket
    def receive_message(self: OVOSGuiClient):
<<<<<<< HEAD
        while not termination_event.is_set():
            #try:
            response = self._ws.recv()  # Receive messages from the WebSocket
            if response:
                print("Received message: ", response)
                message = Message.model_validate_json(response)
                self.process_message(message)
            #except Exception as e:
            #   print(f"Error receiving message: {e}")
=======
        while True:
            try:
                response = self._ws.recv()  # Receive messages from the WebSocket
                if response:
                    logger.debug(f"Received message: {response}")
                    message = Message.model_validate_json(response)
                    self.process_message(message)
            except Exception:
                exception_data = traceback.format_exc(limit=1)
                logger.error(f"Error processing message:\n{exception_data}")
>>>>>>> 71c3b2a5

    # General processing of GUI messages
    def process_message(self: OVOSGuiClient, message: Message) -> None:
        if message.type == MessageType.GUI_LIST_INSERT:
            self.handle_gui_list_insert(
                message.namespace,
                message.position,
                message.data,
                message.values,
            )
        elif message.type == MessageType.GUI_LIST_MOVE:
            self.handle_gui_list_move(
                message.namespace,
                message.from_position,
                message.to_position,
                message.items_number,
            )
        elif message.type == MessageType.GUI_LIST_REMOVE:
            self.handle_gui_list_remove(
                message.namespace,
                message.position,
                message.items_number,
            )
        elif message.type == MessageType.EVENT_TRIGGERED:
            self.handle_event_triggered(
                message.namespace,
                message.event_name,
                message.data,
            )
        elif message.type == MessageType.SESSION_SET:
            self.handle_session_set(
                message.namespace,
                message.data,
            )
        elif message.type == MessageType.SESSION_DELETE:
            self.handle_session_delete(
                message.namespace,
                message.property,
            )
        elif message.type == MessageType.SESSION_LIST_INSERT:
            self.handle_session_list_insert(
                message.namespace,
                message.position,
                message.property,
                message.data,
                message.values,
            )
        elif message.type == MessageType.SESSION_LIST_UPDATE:
            self.handle_session_list_update()
        elif message.type == MessageType.SESSION_LIST_MOVE:
            self.handle_session_list_move()
        elif message.type == MessageType.SESSION_LIST_REMOVE:
            self.handle_session_list_remove(
                message.namespace,
                message.position,
                message.items_number,
            )
        else:
            logger.warning(f"No handler defined for this message: {message}")


    def handle_gui_list_insert(
        self: OVOSGuiClient,
        namespace: str,
        position: Optional[int] = None,
        data: Optional[Union[Dict[str, Any], List[Dict[str, Any]]]] = None,
        values: Optional[List[Dict[str, Any]]] = None,
    ) -> None:
        if namespace == "skill-ovos-homescreen.openvoiceos":
            # Force local home screen
            # TODO: change actual homescreen skill
            data = [{"url": "home_screen.py", "page": "home_screen"}]
    
        show = len(self._gui_list) == 0
    
        if namespace not in self._gui_list:
            self._gui_list[namespace] = GuiList(
                namespace=namespace,
                renderer=OVOSGuiClient.renderer,
            )
    
        if position is None:
            position = 0
    
        if namespace in self._session:
            session_data = self._session[namespace]
        else:
            session_data = {}
    
        self._gui_list[namespace].insert(
            position=position,
            values=values if values is not None else data,
            session_data=session_data,
        )
        if show:
            self._gui_list[namespace].show(position)
    def handle_gui_list_move(
        self: OVOSGuiClient,
        namespace: str,
        from_pos: int,
        to_pos: int,
        items_number: int,
    ) -> None:
        if namespace not in self._gui_list:
            self._gui_list[namespace].move(
                from_pos=from_pos,
                to_pos=to_pos,
                items_number=items_number,
            )

    def handle_gui_list_remove(
        self: OVOSGuiClient,
        namespace: str,
        position: int,
        items_number: int,
    ) -> None:
        if namespace not in self._gui_list:
            self._gui_list[namespace].remove(
                position=position,
                items_number=items_number,
            )

    def handle_event_triggered(
        self: OVOSGuiClient,
        namespace: str,
        event_name: str,
        parameters: Mapping[str, Any],
     ) -> None:
        # General event handlers can be added here
        if event_name == "page_gained_focus":
            page_index = parameters.get("number", 0)
            logger.info(f"Focus shifted to view {page_index}")
            if namespace in self._gui_list:
                self._gui_list[namespace].show(page_index)

    def handle_session_set(
        self: OVOSGuiClient,
        namespace: str,
        session_data: Mapping[str, Any],
    ) -> None:
        if namespace not in self._session:
            self._session[namespace] = {}
        self._session[namespace].update(session_data)
        if namespace in self._gui_list:
            self._gui_list[namespace].update(session_data)

    def handle_session_delete(
        self: OVOSGuiClient,
        namespace: str,
        property: str,
    ) -> None:
        if (namespace in self._session) and (property in self._session[namespace]):
            del self._session[namespace][property]
            # TODO: handle session parameter delete in the renderer

    def handle_session_list_insert(
        self: OVOSGuiClient,
        namespace: str,
        position: Optional[int],
        property: Optional[str],
        data: Optional[Mapping[str, Any]],
        values: Optional[List[Mapping[str, Any]]],
        ) -> None:
        if namespace == "mycroft.system.active_skills":
            skill = data[0].get("skill_id", None)
            if skill:
                self._active_skills.insert(position, skill)
        else:
            if namespace not in self._session:
                self._session[namespace] = {}
            if position is None:
                position = 0
            if property is not None and property not in self._session[namespace]:
                self._session[namespace][property] = [None for _ in range(position)]
            for item in reversed(values):
                self._session[namespace][property].insert(position, item)
            # TODO: handle session parameter insert in the renderer


    def handle_session_list_update(self: OVOSGuiClient) -> None:
        # TODO: Implement me
        pass

    def handle_session_list_move(self: OVOSGuiClient) -> None:
        # TODO: Implement me
        pass

    def handle_session_list_remove(
        self: OVOSGuiClient,
        namespace: str,
        position: int,
        items_number: int,
    ) -> None:
        if namespace == "mycroft.system.active_skills":
            if position < len(self._active_skills):
                del self._active_skills[position]
        else:
            # TODO: what should go here?
            pass

    # Send an event to OVOS-GUI
    def send_focus_event(
        self: OVOSGuiClient,
        namespace: str,
        index: int
    ) -> None:
        if self._ws:
            message = Message(
                type=MessageType.EVENT_TRIGGERED,
                namespace=namespace,
                event_name="page_gained_focus",
                data={"number": index}
            )
            self._ws.send(message.model_dump_json())


global_client = OVOSGuiClient()<|MERGE_RESOLUTION|>--- conflicted
+++ resolved
@@ -1,13 +1,9 @@
 from __future__ import annotations
 from typing import Mapping, Dict, List, Optional, Union, Any
 from enum import Enum
-<<<<<<< HEAD
 from threading import Thread, Event
 from time import sleep
-=======
-from threading import Thread
 import traceback
->>>>>>> 71c3b2a5
 from websocket import WebSocket, create_connection
 from pydantic import BaseModel, ConfigDict, Field
 from logger import logger
@@ -108,18 +104,7 @@
 
     # Receive message from GUI web socket
     def receive_message(self: OVOSGuiClient):
-<<<<<<< HEAD
         while not termination_event.is_set():
-            #try:
-            response = self._ws.recv()  # Receive messages from the WebSocket
-            if response:
-                print("Received message: ", response)
-                message = Message.model_validate_json(response)
-                self.process_message(message)
-            #except Exception as e:
-            #   print(f"Error receiving message: {e}")
-=======
-        while True:
             try:
                 response = self._ws.recv()  # Receive messages from the WebSocket
                 if response:
@@ -129,7 +114,6 @@
             except Exception:
                 exception_data = traceback.format_exc(limit=1)
                 logger.error(f"Error processing message:\n{exception_data}")
->>>>>>> 71c3b2a5
 
     # General processing of GUI messages
     def process_message(self: OVOSGuiClient, message: Message) -> None:
@@ -189,7 +173,6 @@
             )
         else:
             logger.warning(f"No handler defined for this message: {message}")
-
 
     def handle_gui_list_insert(
         self: OVOSGuiClient,
@@ -226,6 +209,7 @@
         )
         if show:
             self._gui_list[namespace].show(position)
+
     def handle_gui_list_move(
         self: OVOSGuiClient,
         namespace: str,
